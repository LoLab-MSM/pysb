--- conflicted
+++ resolved
@@ -232,11 +232,7 @@
             # expand expressions
             for e in self.model.expressions:
                 rate = re.sub(r'\b%s\b' % e.name,
-<<<<<<< HEAD
-                              '(%s)' % sympy.ccode(e.expand_expr()),
-=======
                               '(%s)' % expr_strings[e.name],
->>>>>>> 3eb9f64c
                               rate)
             # replace observables w/ sums of species
             for obs in self.model.observables:
