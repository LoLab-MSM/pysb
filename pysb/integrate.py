--- conflicted
+++ resolved
@@ -70,11 +70,8 @@
                                      integrator=integrator, cleanup=cleanup,
                                      **integrator_options)
         self.result = None
-<<<<<<< HEAD
-=======
         self._yexpr_view = None
         self._yobs_view = None
->>>>>>> 057f131d
 
     @property
     def _use_inline(self):
@@ -85,21 +82,14 @@
         ScipyOdeSimulator._use_inline = use_inline
 
     @property
-<<<<<<< HEAD
-=======
     def y(self):
         return self.result.species if self.result is not None else None
 
     @property
->>>>>>> 057f131d
     def yobs(self):
         return self.result.observables if self.result is not None else None
 
     @property
-<<<<<<< HEAD
-    def y(self):
-        return self.result.species if self.result is not None else None
-=======
     def yobs_view(self):
         if self._yobs_view is None:
             self._yobs_view = self.yobs.view(float).reshape(len(self.yobs), -1)
@@ -115,7 +105,6 @@
             self._yexpr_view = self.yexpr.view(float).reshape(len(self.yexpr),
                                                               -1)
         return self._yexpr_view
->>>>>>> 057f131d
 
     def run(self, param_values=None, y0=None):
         """Perform an integration.
@@ -138,17 +127,11 @@
             initial condition parameter values taken from `param_values` if
             specified).
         """
-<<<<<<< HEAD
-        self.result = self._sim.run(param_values=param_values, initials=y0)
-
-
-=======
         self._yobs_view = None
         self._yexpr_view = None
         self.result = self._sim.run(param_values=param_values, initials=y0)
 
 
->>>>>>> 057f131d
 def odesolve(model, tspan, param_values=None, y0=None, integrator='vode',
              cleanup=True, verbose=False, **integrator_options):
     """Integrate a model's ODEs over a given timespan.
