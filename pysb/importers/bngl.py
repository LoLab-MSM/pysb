--- conflicted
+++ resolved
@@ -122,16 +122,12 @@
                         mon_states[state_nm].append((state, last_bond))
                     else:
                         # Site only has a state, no bond
-<<<<<<< HEAD
-                        mon_states[state_nm] = state
-=======
                         mon_states[state_nm].append(state)
                 else:
                     mon_states[state_nm].append(last_bond)
 
             mon_states = {k: tuple(v) if len(v) > 1 else v[0]
                           for k, v in mon_states.items()}
->>>>>>> 91ded7b0
 
             mon_cpt = self.model.compartments.get(mon.get('compartment'))
             mon_pats.append(MonomerPattern(mon_obj, mon_states, mon_cpt))
@@ -174,13 +170,9 @@
                             self._renamed_states[mon_name])
                         )
             try:
-<<<<<<< HEAD
-                self.monomer(mon_name, sites, dict(states))
-=======
                 self.monomer(mon_name, sites,
                              {c_name: statedict.values() for c_name, statedict
                               in states.items()})
->>>>>>> 91ded7b0
             except Exception as e:
                 if str(e).startswith('Duplicate sites specified'):
                     self._warn_or_except('Molecule %s has multiple '
