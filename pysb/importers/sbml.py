--- conflicted
+++ resolved
@@ -12,10 +12,7 @@
 except ImportError:
     # Python 2
     from urllib import urlretrieve
-<<<<<<< HEAD
-=======
 from pysb.logging import get_logger, EXTENDED_DEBUG
->>>>>>> db506755
 
 BIOMODELS_REGEX = re.compile(r'BIOMD[0-9]{10}')
 BIOMODELS_URL = 'http://www.ebi.ac.uk/biomodels-main/download?mid={}'
@@ -209,9 +206,6 @@
         debugging purposes.
     **kwargs: kwargs
         Keyword arguments to pass on to :func:`sbml_translator`
-<<<<<<< HEAD
-    """
-=======
 
     Examples
     --------
@@ -222,18 +216,13 @@
     <Model 'pysb' (monomers: 12, rules: 17, parameters: 37, expressions: 0, ...
     """
     logger = get_logger(__name__, log_level=kwargs.get('verbose'))
->>>>>>> db506755
     if not BIOMODELS_REGEX.match(accession_no):
         try:
             accession_no = 'BIOMD{:010d}'.format(int(accession_no))
         except ValueError:
             raise ValueError('accession_no must be an integer or a BioModels '
                              'accession number (BIOMDxxxxxxxxxx)')
-<<<<<<< HEAD
-    print('Retrieving {}'.format(accession_no))
-=======
     logger.info('Importing model {} to PySB'.format(accession_no))
->>>>>>> db506755
     filename, headers = urlretrieve(BIOMODELS_URL.format(accession_no))
     try:
         return model_from_sbml(filename, force=force, cleanup=cleanup,
