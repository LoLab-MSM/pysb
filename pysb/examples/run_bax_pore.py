--- conflicted
+++ resolved
@@ -2,25 +2,16 @@
 """Simulate the bax_pore model and plot the results."""
 
 from __future__ import print_function
-<<<<<<< HEAD
-from pylab import *
-from pysb.simulator.scipy import ScipyOdeSimulator
-=======
 import matplotlib.pyplot as plt
 from numpy import linspace
 from pysb.simulator import ScipyOdeSimulator
->>>>>>> 61f904a2
 
 from bax_pore import model
 
 
 t = linspace(0, 100)
 print("Simulating...")
-<<<<<<< HEAD
-x = ScipyOdeSimulator.execute(model, tspan=t)
-=======
 x = ScipyOdeSimulator(model).run(tspan=t).all
->>>>>>> 61f904a2
 
 plt.plot(t, x['BAX4'])
 plt.plot(t, x['BAX4_inh'])
