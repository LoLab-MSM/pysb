"""Hello PySB! (i.e. hello world) A simple model with a reversible binding rule.

(This is the example shown on the pysb.org home page.)
"""

from __future__ import print_function
from pysb import *

Model()

# Declare the monomers
Monomer('L', ['s'])
Monomer('R', ['s'])

# Declare the parameters
Parameter('L_0', 100)
Parameter('R_0', 200)
Parameter('kf', 1e-3)
Parameter('kr', 1e-3)

# Declare the initial conditions
Initial(L(s=None), L_0)
Initial(R(s=None), R_0)

# Declare the binding rule
Rule('L_binds_R', L(s=None) + R(s=None) <> L(s=1) % R(s=1), kf, kr)

# Observe the complex
Observable('LR', L(s=1) % R(s=1))

if __name__ == '__main__':
<<<<<<< HEAD
    from pylab import linspace, plot, xlabel, ylabel, show
=======
    from numpy import linspace
    from matplotlib.pyplot import plot, xlabel, ylabel, show
>>>>>>> 61f904a2
    from pysb.simulator import ScipyOdeSimulator
    print(__doc__)
    # Simulate the model through 40 seconds
    time = linspace(0, 40, 100)
    print("Simulating...")
<<<<<<< HEAD
    x = ScipyOdeSimulator.execute(model, tspan=time)
=======
    x = ScipyOdeSimulator(model).run(tspan=time).all
>>>>>>> 61f904a2
    # Plot the trajectory of LR
    plot(time, x['LR'])
    xlabel('Time (seconds)')
    ylabel('Amount of LR')
    show()<|MERGE_RESOLUTION|>--- conflicted
+++ resolved
@@ -29,22 +29,14 @@
 Observable('LR', L(s=1) % R(s=1))
 
 if __name__ == '__main__':
-<<<<<<< HEAD
-    from pylab import linspace, plot, xlabel, ylabel, show
-=======
     from numpy import linspace
     from matplotlib.pyplot import plot, xlabel, ylabel, show
->>>>>>> 61f904a2
     from pysb.simulator import ScipyOdeSimulator
     print(__doc__)
     # Simulate the model through 40 seconds
     time = linspace(0, 40, 100)
     print("Simulating...")
-<<<<<<< HEAD
-    x = ScipyOdeSimulator.execute(model, tspan=time)
-=======
     x = ScipyOdeSimulator(model).run(tspan=time).all
->>>>>>> 61f904a2
     # Plot the trajectory of LR
     plot(time, x['LR'])
     xlabel('Time (seconds)')
