from pysb.simulator.base import Simulator, SimulatorException, SimulationResult
import scipy.integrate
try:
    # weave is not available under Python 3.
    from scipy.weave import inline as weave_inline
    import scipy.weave.build_tools
except ImportError:
    weave_inline = None
import distutils
import pysb.bng
import sympy
import re
import numpy as np
import warnings
import os
<<<<<<< HEAD
=======
from pysb.logging import EXTENDED_DEBUG
>>>>>>> 5de8bb1b


def _exec(code, locals):
    # This is function call under Python 3, and a statement with a
    # tuple under Python 2. The effect should be the same.
    exec(code, locals)


class ScipyOdeSimulator(Simulator):
    """
    Simulate a model using SciPy ODE integration

    Uses :func:`scipy.integrate.odeint` for the ``lsoda`` integrator,
    :func:`scipy.integrate.ode` for all other integrators.

    .. warning::
        The interface for this class is considered experimental and may
        change without warning as PySB is updated.

    Parameters
    ----------
    model : pysb.Model
        Model to simulate.
    tspan : vector-like, optional
        Time values over which to simulate. The first and last values define
        the time range. Returned trajectories are sampled at every value unless
        the simulation is interrupted for some reason, e.g., due to
        satisfaction of a logical stopping criterion (see 'tout' below).
    initials : vector-like or dict, optional
        Values to use for the initial condition of all species. Ordering is
        determined by the order of model.species. If not specified, initial
        conditions will be taken from model.initial_conditions (with
        initial condition parameter values taken from `param_values` if
        specified).
    param_values : vector-like or dict, optional
        Values to use for every parameter in the model. Ordering is
        determined by the order of model.parameters.
        If passed as a dictionary, keys must be parameter names.
        If not specified, parameter values will be taken directly from
        model.parameters.
    verbose : bool or int, optional (default: False)
        Sets the verbosity level of the logger. See the logging levels and
        constants from Python's logging module for interpretation of integer
        values. False is equal to the PySB default level (currently WARNING),
        True is equal to DEBUG.
    **kwargs : dict
        Extra keyword arguments, including:

        * ``integrator``: Choice of integrator, including ``vode`` (default),
          ``zvode``, ``lsoda``, ``dopri5`` and ``dop853``. See
          :func:`scipy.integrate.ode` for further information.
        * ``integrator_options``: A dictionary of keyword arguments to
          supply to the integrator. See :func:`scipy.integrate.ode`.
        * ``cleanup``: Boolean, `cleanup` argument used for
          :func:`pysb.bng.generate_equations` call

    Notes
    -----
    If ``tspan`` is not defined, it may be defined in the call to the
    ``run`` method.

    Examples
    --------
    Simulate a model and display the results for an observable:

    >>> from pysb.examples.robertson import model
    >>> import numpy as np
    >>> np.set_printoptions(precision=4)
    >>> sim = ScipyOdeSimulator(model, tspan=np.linspace(0, 40, 10))
    >>> simulation_result = sim.run()
    >>> print(simulation_result.observables['A_total']) \
        #doctest: +NORMALIZE_WHITESPACE
    [ 1.      0.899   0.8506  0.8179  0.793   0.7728  0.7557  0.7408  0.7277
    0.7158]

    For further information on retrieving trajectories (species,
    observables, expressions over time) from the ``simulation_result``
    object returned by :func:`run`, see the examples under the
    :class:`SimulationResult` class.
    """

    _supports = {'multi_initials': True,
                 'multi_param_values': True}

    # some sane default options for a few well-known integrators
    default_integrator_options = {
        'vode': {
            'method': 'bdf',
            'with_jacobian': True,
            # Set nsteps as high as possible to give our users flexibility in
            # choosing their time step. (Let's be safe and assume vode was
            # compiled with 32-bit ints. What would actually happen if it was
            # and we passed 2**64-1 though?)
            'nsteps': 2 ** 31 - 1,
        },
        'cvode': {
            'method': 'bdf',
            'iteration': 'newton',
        },
        'lsoda': {
            'mxstep': 2**31-1,
        }
    }

    def __init__(self, model, tspan=None, initials=None, param_values=None,
                 verbose=False, **kwargs):

        super(ScipyOdeSimulator, self).__init__(model,
                                                tspan=tspan,
                                                initials=initials,
                                                param_values=param_values,
                                                verbose=verbose,
                                                **kwargs)
        # We'll need to know if we're using the Jacobian when we get to run()
        self._use_analytic_jacobian = kwargs.get('use_analytic_jacobian',
                                                 False)
        self.cleanup = kwargs.get('cleanup', True)
        integrator = kwargs.get('integrator', 'vode')
        # Generate the equations for the model
        pysb.bng.generate_equations(self._model, self.cleanup, self.verbose)

        def _eqn_substitutions(eqns):
            """String substitutions on the sympy C code for the ODE RHS and
            Jacobian functions to use appropriate terms for variables and
            parameters."""
            # Substitute expanded parameter formulas for any named expressions
            for e in self._model.expressions:
                eqns = re.sub(r'\b(%s)\b' % e.name, '(' + sympy.ccode(
                    e.expand_expr()) + ')', eqns)

            # Substitute sums of observable species that could've been added
            # by expressions
            for obs in self._model.observables:
                obs_string = ''
                for i in range(len(obs.coefficients)):
                    if i > 0:
                        obs_string += "+"
                    if obs.coefficients[i] > 1:
                        obs_string += str(obs.coefficients[i]) + "*"
                    obs_string += "__s" + str(obs.species[i])
                if len(obs.coefficients) > 1:
                    obs_string = '(' + obs_string + ')'
                eqns = re.sub(r'\b(%s)\b' % obs.name, obs_string, eqns)

            # Substitute 'y[i]' for 'si'
            eqns = re.sub(r'\b__s(\d+)\b',
                          lambda m: 'y[%s]' % (int(m.group(1))),
                          eqns)

            # Substitute 'p[i]' for any named parameters
            for i, p in enumerate(self._model.parameters):
                eqns = re.sub(r'\b(%s)\b' % p.name, 'p[%d]' % i, eqns)
            return eqns

        # ODE RHS -----------------------------------------------
        # Prepare the string representations of the RHS equations
        code_eqs = '\n'.join(['ydot[%d] = %s;' %
                              (i, sympy.ccode(self._model.odes[i]))
                              for i in range(len(self._model.odes))])
        code_eqs = _eqn_substitutions(code_eqs)

        self._test_inline()

        # If we can't use weave.inline to run the C code, compile it as
        # Python code instead for use with
        # exec. Note: C code with array indexing, basic math operations,
        # and pow() just happens to also
        # be valid Python.  If the equations ever have more complex things
        # in them, this might fail.
        if not self._use_inline:
            code_eqs_py = compile(code_eqs, '<%s odes>' % self._model.name,
                                  'exec')
        else:
            for arr_name in ('ydot', 'y', 'p'):
                macro = arr_name.upper() + '1'
                code_eqs = re.sub(r'\b%s\[(\d+)\]' % arr_name,
                                  '%s(\\1)' % macro, code_eqs)

        def rhs(t, y, p):
            ydot = self.ydot
            # note that the evaluated code sets ydot as a side effect
            if self._use_inline:
                weave_inline(code_eqs, ['ydot', 't', 'y', 'p'])
            else:
                _exec(code_eqs_py, locals())
            return ydot

        # JACOBIAN -----------------------------------------------
        # We'll keep the code for putting together the matrix in Sympy
        # in case we want to do manipulations of the matrix later (e.g., to
        # put together the sensitivity matrix)
        jac_fn = None
        if self._use_analytic_jacobian:
            species_names = ['__s%d' % i for i in
                             range(len(self._model.species))]
            jac_matrix = []
            # Rows of jac_matrix are by equation f_i:
            # [[df1/x1, df1/x2, ..., df1/xn],
            #  [   ...                     ],
            #  [dfn/x1, dfn/x2, ..., dfn/xn],
            for eqn in self._model.odes:
                # Derivatives for f_i...
                jac_row = []
                for species_name in species_names:
                    # ... with respect to s_j
                    d = sympy.diff(eqn, species_name)
                    jac_row.append(d)
                jac_matrix.append(jac_row)

            # Next, prepare the stringified Jacobian equations
            jac_eqs_list = []
            for i, row in enumerate(jac_matrix):
                for j, entry in enumerate(row):
                    # Skip zero entries in the Jacobian
                    if entry == 0:
                        continue
                    jac_eq_str = 'jac[%d, %d] = %s;' % (
                    i, j, sympy.ccode(entry))
                    jac_eqs_list.append(jac_eq_str)
            jac_eqs = _eqn_substitutions('\n'.join(jac_eqs_list))

            # Try to inline the Jacobian if possible (as above for RHS)
            if not self._use_inline:
                jac_eqs_py = compile(jac_eqs,
                                     '<%s jacobian>' % self._model.name, 'exec')
            else:
                # Substitute array refs with calls to the JAC1 macro for inline
                jac_eqs = re.sub(r'\bjac\[(\d+), (\d+)\]',
                                 r'JAC2(\1, \2)', jac_eqs)
                # Substitute calls to the Y1 and P1 macros
                for arr_name in ('y', 'p'):
                    macro = arr_name.upper() + '1'
                    jac_eqs = re.sub(r'\b%s\[(\d+)\]' % arr_name,
                                     '%s(\\1)' % macro, jac_eqs)

            def jacobian(t, y, p):
                jac = self.jac
                # note that the evaluated code sets jac as a side effect
                if self._use_inline:
                    weave_inline(jac_eqs, ['jac', 't', 'y', 'p']);
                else:
                    _exec(jac_eqs_py, locals())
                return jac

            # Initialize the jacobian argument to None if we're not going to
            #  use it
            # jac = self.jac as defined in jacobian() earlier
            # Initialization of matrix for storing the Jacobian
            self.jac = np.zeros(
                (len(self._model.odes), len(self._model.species)))
            jac_fn = jacobian

        # build integrator options list from our defaults and any kwargs
        # passed to this function
        options = {}
        if self.default_integrator_options.get(integrator):
            options.update(
                self.default_integrator_options[integrator])  # default options

        options.update(kwargs.get('integrator_options', {}))  # overwrite
        # defaults
        self.opts = options
        self.ydot = np.ndarray(len(self._model.species))

        # Integrator
        if integrator == 'lsoda':
            # lsoda is accessed via scipy.integrate.odeint which,
            # as a function,
            # requires that we pass its args at the point of call. Thus we need
            # to stash stuff like the rhs and jacobian functions in self so we
            # can pass them in later.
            self.integrator = integrator
            # lsoda's rhs and jacobian function arguments are in a different
            # order to other integrators, so we define these shims that swizzle
            # the argument order appropriately.
            self.func = lambda t, y, p: rhs(y, t, p)
            if jac_fn is None:
                self.jac_fn = None
            else:
                self.jac_fn = lambda t, y, p: jac_fn(y, t, p)
        else:
            # The scipy.integrate.ode integrators on the other hand are object
            # oriented and hold the functions and such internally. Once we set
            # up the integrator object we only need to retain a reference to it
            # and can forget about the other bits.
            self.integrator = scipy.integrate.ode(rhs, jac=jac_fn)
            with warnings.catch_warnings():
                warnings.filterwarnings('error', 'No integrator name match')
                self.integrator.set_integrator(integrator, **options)

    @classmethod
    def _test_inline(cls):
        """
        Detect whether scipy.weave.inline is functional.

        Produces compile warnings, which we suppress by capturing STDERR.
        """
        if not hasattr(cls, '_use_inline'):
            cls._use_inline = False
            try:
                if weave_inline is not None:
                    extra_compile_args = None
                    if os.name == 'posix':
                        extra_compile_args = ['2>/dev/null']
                    elif os.name == 'nt':
                        extra_compile_args = ['2>NUL']
                    weave_inline('int i=0; i=i;', force=1,
                                 extra_compile_args=extra_compile_args)
                    cls._use_inline = True
            except (scipy.weave.build_tools.CompileError,
                    distutils.errors.CompileError, ImportError):
                pass

    def run(self, tspan=None, initials=None, param_values=None):
        """
        Run a simulation and returns the result (trajectories)

        .. note::
            ``tspan``, ``initials`` and ``param_values`` values supplied to
            this method will persist to future :func:`run` calls.

        Parameters
        ----------
        tspan
        initials
        param_values
            See parameter definitions in :class:`ScipyOdeSimulator`.

        Returns
        -------
        A :class:`SimulationResult` object
        """
        super(ScipyOdeSimulator, self).run(tspan=tspan,
                                           initials=initials,
                                           param_values=param_values)
        n_sims = len(self.param_values)
        trajectories = np.ndarray((n_sims, len(self.tspan),
<<<<<<< HEAD
                                  len(self._model.species)))
=======
                              len(self._model.species)))
>>>>>>> 5de8bb1b
        for n in range(n_sims):
            self._logger.info('Running simulation %d of %d', n + 1, n_sims)
            if self.integrator == 'lsoda':
                trajectories[n] = scipy.integrate.odeint(self.func,
                                                    self.initials[n],
                                                    self.tspan,
                                                    Dfun=self.jac_fn,
                                                    args=(self.param_values[n],),
                                                    **self.opts)
            else:
                self.integrator.set_initial_value(self.initials[n],
                                                  self.tspan[0])
                # Set parameter vectors for RHS func and Jacobian
                self.integrator.set_f_params(self.param_values[n])
                if self._use_analytic_jacobian:
                    self.integrator.set_jac_params(self.param_values[n])
                trajectories[n][0] = self.initials[n]
                i = 1
                while self.integrator.successful() and self.integrator.t < \
                        self.tspan[-1]:
<<<<<<< HEAD
                    self._logger.debug('Simulation %d/%d Integrating t=%g',
                                       n + 1, n_sims, self.integrator.t)
=======
                    self._logger.log(EXTENDED_DEBUG,
                                     'Simulation %d/%d Integrating t=%g',
                                     n + 1, n_sims, self.integrator.t)
>>>>>>> 5de8bb1b
                    trajectories[n][i] = self.integrator.integrate(self.tspan[i])
                    i += 1
                if self.integrator.t < self.tspan[-1]:
                    trajectories[n, i:, :] = 'nan'

        tout = np.array([self.tspan]*n_sims)
        self._logger.info('All simulation(s) complete')
        return SimulationResult(self, tout, trajectories)<|MERGE_RESOLUTION|>--- conflicted
+++ resolved
@@ -13,10 +13,7 @@
 import numpy as np
 import warnings
 import os
-<<<<<<< HEAD
-=======
 from pysb.logging import EXTENDED_DEBUG
->>>>>>> 5de8bb1b
 
 
 def _exec(code, locals):
@@ -354,11 +351,7 @@
                                            param_values=param_values)
         n_sims = len(self.param_values)
         trajectories = np.ndarray((n_sims, len(self.tspan),
-<<<<<<< HEAD
-                                  len(self._model.species)))
-=======
                               len(self._model.species)))
->>>>>>> 5de8bb1b
         for n in range(n_sims):
             self._logger.info('Running simulation %d of %d', n + 1, n_sims)
             if self.integrator == 'lsoda':
@@ -379,14 +372,9 @@
                 i = 1
                 while self.integrator.successful() and self.integrator.t < \
                         self.tspan[-1]:
-<<<<<<< HEAD
-                    self._logger.debug('Simulation %d/%d Integrating t=%g',
-                                       n + 1, n_sims, self.integrator.t)
-=======
                     self._logger.log(EXTENDED_DEBUG,
                                      'Simulation %d/%d Integrating t=%g',
                                      n + 1, n_sims, self.integrator.t)
->>>>>>> 5de8bb1b
                     trajectories[n][i] = self.integrator.integrate(self.tspan[i])
                     i += 1
                 if self.integrator.t < self.tspan[-1]:
