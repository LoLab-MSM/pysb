from pysb.simulator.base import Simulator, SimulatorException, SimulationResult
import scipy.integrate
try:
    # weave is not available under Python 3.
    from scipy.weave import inline as weave_inline
    import scipy.weave.build_tools
except ImportError:
    weave_inline = None
import distutils
import pysb.bng
import sympy
import re
import numpy as np
import warnings


def _exec(code, locals):
    # This is function call under Python 3, and a statement with a
    # tuple under Python 2. The effect should be the same.
    exec(code, locals)


class ScipyOdeSimulator(Simulator):
<<<<<<< HEAD
    
    _supports = { 'multi_initials' : True,
                  'multi_param_values' : True }
    
=======
    """
    Simulate a model using SciPy ODE integration

    Uses :func:`scipy.integrate.odeint` for the ``lsoda`` integrator,
    :func:`scipy.integrate.ode` for all other integrators.

    .. warning::
        The interface for this class is considered experimental and may
        change without warning as PySB is updated.

    Parameters
    ----------
    model : pysb.Model
        Model to simulate.
    tspan : vector-like, optional
        Time values over which to simulate. The first and last values define
        the time range. Returned trajectories are sampled at every value unless
        the simulation is interrupted for some reason, e.g., due to
        satisfaction of a logical stopping criterion (see 'tout' below).
    initials : vector-like or dict, optional
        Values to use for the initial condition of all species. Ordering is
        determined by the order of model.species. If not specified, initial
        conditions will be taken from model.initial_conditions (with
        initial condition parameter values taken from `param_values` if
        specified).
    param_values : vector-like or dict, optional
        Values to use for every parameter in the model. Ordering is
        determined by the order of model.parameters.
        If passed as a dictionary, keys must be parameter names.
        If not specified, parameter values will be taken directly from
        model.parameters.
    verbose : bool, optional (default: False)
        Verbose output.
    **kwargs : dict
        Extra keyword arguments, including:

        * ``integrator``: Choice of integrator, including ``vode`` (default),
          ``zvode``, ``lsoda``, ``dopri5`` and ``dop853``. See
          :func:`scipy.integrate.ode` for further information.
        * ``integrator_options``: A dictionary of keyword arguments to
          supply to the integrator. See :func:`scipy.integrate.ode`.
        * ``cleanup``: Boolean, `cleanup` argument used for
          :func:`pysb.bng.generate_equations` call

    Notes
    -----
    If ``tspan`` is not defined, it may be defined in the call to the
    ``run`` method.

    Examples
    --------
    Simulate a model and display the results for an observable:

    >>> from pysb.examples.robertson import model
    >>> import numpy as np
    >>> np.set_printoptions(precision=4)
    >>> sim = ScipyOdeSimulator(model, tspan=np.linspace(0, 40, 10))
    >>> simulation_result = sim.run()
    >>> print(simulation_result.observables['A_total']) \
        #doctest: +NORMALIZE_WHITESPACE
    [ 1.      0.899   0.8506  0.8179  0.793   0.7728  0.7557  0.7408  0.7277
    0.7158]

    For further information on retrieving trajectories (species,
    observables, expressions over time) from the ``simulation_result``
    object returned by :func:`run`, see the examples under the
    :class:`SimulationResult` class.
    """

>>>>>>> 8f723534
    # some sane default options for a few well-known integrators
    default_integrator_options = {
        'vode': {
            'method': 'bdf',
            'with_jacobian': True,
            # Set nsteps as high as possible to give our users flexibility in
            # choosing their time step. (Let's be safe and assume vode was
            # compiled with 32-bit ints. What would actually happen if it was 
            # and we passed 2**64-1 though?)
            'nsteps': 2 ** 31 - 1,
        },
        'cvode': {
            'method': 'bdf',
            'iteration': 'newton',
        },
        'lsoda': {
            'mxstep': 2**31-1,
        }
    }
    
    def __init__(self, model, tspan=None, initials=None, param_values=None,
                 verbose=False, **kwargs):
        
        super(ScipyOdeSimulator, self).__init__(model,
                                                tspan=tspan,
                                                initials=initials,
                                                param_values=param_values,
                                                verbose=verbose,
                                                **kwargs)
        # We'll need to know if we're using the Jacobian when we get to run()
        self._use_analytic_jacobian = kwargs.get('use_analytic_jacobian',
                                                 False)
        self.cleanup = kwargs.get('cleanup', True)
        integrator = kwargs.get('integrator', 'vode')
        # Generate the equations for the model
        pysb.bng.generate_equations(self._model, self.cleanup, self.verbose)

        def _eqn_substitutions(eqns):
            """String substitutions on the sympy C code for the ODE RHS and
            Jacobian functions to use appropriate terms for variables and
            parameters."""
            # Substitute expanded parameter formulas for any named expressions
            for e in self._model.expressions:
                eqns = re.sub(r'\b(%s)\b' % e.name, '(' + sympy.ccode(
                    e.expand_expr()) + ')', eqns)

            # Substitute sums of observable species that could've been added
            # by expressions
            for obs in self._model.observables:
                obs_string = ''
                for i in range(len(obs.coefficients)):
                    if i > 0:
                        obs_string += "+"
                    if obs.coefficients[i] > 1:
                        obs_string += str(obs.coefficients[i]) + "*"
                    obs_string += "__s" + str(obs.species[i])
                if len(obs.coefficients) > 1:
                    obs_string = '(' + obs_string + ')'
                eqns = re.sub(r'\b(%s)\b' % obs.name, obs_string, eqns)

            # Substitute 'y[i]' for 'si'
            eqns = re.sub(r'\b__s(\d+)\b',
                          lambda m: 'y[%s]' % (int(m.group(1))),
                          eqns)

            # Substitute 'p[i]' for any named parameters
            for i, p in enumerate(self._model.parameters):
                eqns = re.sub(r'\b(%s)\b' % p.name, 'p[%d]' % i, eqns)
            return eqns

        # ODE RHS -----------------------------------------------
        # Prepare the string representations of the RHS equations
        code_eqs = '\n'.join(['ydot[%d] = %s;' %
                              (i, sympy.ccode(self._model.odes[i]))
                              for i in range(len(self._model.odes))])
        code_eqs = _eqn_substitutions(code_eqs)

        self._test_inline()

        # If we can't use weave.inline to run the C code, compile it as
        # Python code instead for use with
        # exec. Note: C code with array indexing, basic math operations,
        # and pow() just happens to also
        # be valid Python.  If the equations ever have more complex things
        # in them, this might fail.
        if not self._use_inline:
            code_eqs_py = compile(code_eqs, '<%s odes>' % self._model.name,
                                  'exec')
        else:
            for arr_name in ('ydot', 'y', 'p'):
                macro = arr_name.upper() + '1'
                code_eqs = re.sub(r'\b%s\[(\d+)\]' % arr_name,
                                  '%s(\\1)' % macro, code_eqs)

        def rhs(t, y, p):
            ydot = self.ydot
            # note that the evaluated code sets ydot as a side effect
            if self._use_inline:
                weave_inline(code_eqs, ['ydot', 't', 'y', 'p'])
            else:
                _exec(code_eqs_py, locals())
            return ydot

        # JACOBIAN -----------------------------------------------
        # We'll keep the code for putting together the matrix in Sympy
        # in case we want to do manipulations of the matrix later (e.g., to
        # put together the sensitivity matrix)
        jac_fn = None
        if self._use_analytic_jacobian:
            species_names = ['__s%d' % i for i in
                             range(len(self._model.species))]
            jac_matrix = []
            # Rows of jac_matrix are by equation f_i:
            # [[df1/x1, df1/x2, ..., df1/xn],
            #  [   ...                     ],
            #  [dfn/x1, dfn/x2, ..., dfn/xn],
            for eqn in self._model.odes:
                # Derivatives for f_i...
                jac_row = []
                for species_name in species_names:
                    # ... with respect to s_j
                    d = sympy.diff(eqn, species_name)
                    jac_row.append(d)
                jac_matrix.append(jac_row)

            # Next, prepare the stringified Jacobian equations
            jac_eqs_list = []
            for i, row in enumerate(jac_matrix):
                for j, entry in enumerate(row):
                    # Skip zero entries in the Jacobian
                    if entry == 0:
                        continue
                    jac_eq_str = 'jac[%d, %d] = %s;' % (
                    i, j, sympy.ccode(entry))
                    jac_eqs_list.append(jac_eq_str)
            jac_eqs = _eqn_substitutions('\n'.join(jac_eqs_list))

            # Try to inline the Jacobian if possible (as above for RHS)
            if not self._use_inline:
                jac_eqs_py = compile(jac_eqs,
                                     '<%s jacobian>' % self._model.name, 'exec')
            else:
                # Substitute array refs with calls to the JAC1 macro for inline
                jac_eqs = re.sub(r'\bjac\[(\d+), (\d+)\]',
                                 r'JAC2(\1, \2)', jac_eqs)
                # Substitute calls to the Y1 and P1 macros
                for arr_name in ('y', 'p'):
                    macro = arr_name.upper() + '1'
                    jac_eqs = re.sub(r'\b%s\[(\d+)\]' % arr_name,
                                     '%s(\\1)' % macro, jac_eqs)

            def jacobian(t, y, p):
                jac = self.jac
                # note that the evaluated code sets jac as a side effect
                if self._use_inline:
                    weave_inline(jac_eqs, ['jac', 't', 'y', 'p']);
                else:
                    _exec(jac_eqs_py, locals())
                return jac

            # Initialize the jacobian argument to None if we're not going to
            #  use it
            # jac = self.jac as defined in jacobian() earlier
            # Initialization of matrix for storing the Jacobian
            self.jac = np.zeros(
                (len(self._model.odes), len(self._model.species)))
            jac_fn = jacobian

        # build integrator options list from our defaults and any kwargs
        # passed to this function
        options = {}
        if self.default_integrator_options.get(integrator):
            options.update(
                self.default_integrator_options[integrator])  # default options

        options.update(kwargs.get('integrator_options', {}))  # overwrite
        # defaults
        self.opts = options
        self.ydot = np.ndarray(len(self._model.species))

        # Integrator
        if integrator == 'lsoda':
            # lsoda is accessed via scipy.integrate.odeint which,
            # as a function,
            # requires that we pass its args at the point of call. Thus we need
            # to stash stuff like the rhs and jacobian functions in self so we
            # can pass them in later.
            self.integrator = integrator
            # lsoda's rhs and jacobian function arguments are in a different
            # order to other integrators, so we define these shims that swizzle
            # the argument order appropriately.
            self.func = lambda t, y, p: rhs(y, t, p)
            if jac_fn is None:
                self.jac_fn = None
            else:
                self.jac_fn = lambda t, y, p: jac_fn(y, t, p)
        else:
            # The scipy.integrate.ode integrators on the other hand are object
            # oriented and hold the functions and such internally. Once we set
            # up the integrator object we only need to retain a reference to it
            # and can forget about the other bits.
            self.integrator = scipy.integrate.ode(rhs, jac=jac_fn)
            with warnings.catch_warnings():
                warnings.filterwarnings('error', 'No integrator name match')
                self.integrator.set_integrator(integrator, **options)

    @classmethod
    def _test_inline(cls):
        """Detect whether scipy.weave.inline is functional."""
        if not hasattr(cls, '_use_inline'):
            cls._use_inline = False
            try:
                if weave_inline is not None:
                    weave_inline('int i=0; i=i;', force=1)
                    cls._use_inline = True
            except (scipy.weave.build_tools.CompileError,
                    distutils.errors.CompileError, ImportError):
                pass

<<<<<<< HEAD
    def run(self, tspan=None, initials=None, param_values=None):
        super(ScipyOdeSimulator, self).run(tspan=tspan,
                                           initials=initials,
                                           param_values=param_values)
        n_sims = len(self.param_values)
        trajectories = np.ndarray((n_sims, len(self.tspan),
=======
    def run(self, tspan=None, param_values=None, initials=None):
        """
        Run a simulation and returns the result (trajectories)

        .. note::
            ``tspan``, ``param_values`` and ``initials`` values supplied to
            this method will persist to future :func:`run` calls.

        Parameters
        ----------
        tspan
        param_values
        initials
            See parameter definitions in :class:`ScipyOdeSimulator`.

        Returns
        -------
        A :class:`SimulationResult` object
        """
        if tspan is not None:
            self.tspan = tspan
        if self.tspan is None:
            raise SimulatorException("tspan must be defined before "
                                     "simulation can run")
        trajectories = np.ndarray((1, len(self.tspan),
>>>>>>> 8f723534
                                  len(self._model.species)))
        for n in range(n_sims):
            if self.integrator == 'lsoda':
                trajectories[n] = scipy.integrate.odeint(self.func,
                                                    self.initials[n],
                                                    self.tspan,
                                                    Dfun=self.jac_fn,
                                                    args=(self.param_values[n],),
                                                    **self.opts)
            else:
                self.integrator.set_initial_value(self.initials[n], 
                                                  self.tspan[0])
                # Set parameter vectors for RHS func and Jacobian
                self.integrator.set_f_params(self.param_values[n])
                if self._use_analytic_jacobian:
                    self.integrator.set_jac_params(self.param_values[n])
                trajectories[n][0] = self.initials[n]
                i = 1
                if self.verbose:
                    print("Integrating...")
                    print("\tTime")
                    print("\t----")
                    print("\t%g" % self.integrator.t)
                while self.integrator.successful() and self.integrator.t < \
                        self.tspan[-1]:
                    trajectories[n][i] = self.integrator.integrate(self.tspan[i])
                    i += 1
                    if self.verbose: print("\t%g" % self.integrator.t)
                if self.verbose: print("...Done.")
                if self.integrator.t < self.tspan[-1]:
                    trajectories[n, i:, :] = 'nan'
                
        tout = np.array([self.tspan]*n_sims)
        return SimulationResult(self, tout, trajectories)<|MERGE_RESOLUTION|>--- conflicted
+++ resolved
@@ -21,12 +21,6 @@
 
 
 class ScipyOdeSimulator(Simulator):
-<<<<<<< HEAD
-    
-    _supports = { 'multi_initials' : True,
-                  'multi_param_values' : True }
-    
-=======
     """
     Simulate a model using SciPy ODE integration
 
@@ -96,7 +90,9 @@
     :class:`SimulationResult` class.
     """
 
->>>>>>> 8f723534
+    _supports = {'multi_initials': True,
+                 'multi_param_values': True}
+
     # some sane default options for a few well-known integrators
     default_integrator_options = {
         'vode': {
@@ -316,41 +312,31 @@
                     distutils.errors.CompileError, ImportError):
                 pass
 
-<<<<<<< HEAD
     def run(self, tspan=None, initials=None, param_values=None):
+        """
+        Run a simulation and returns the result (trajectories)
+
+        .. note::
+            ``tspan``, ``initials`` and ``param_values`` values supplied to
+            this method will persist to future :func:`run` calls.
+
+        Parameters
+        ----------
+        tspan
+        initials
+        param_values
+            See parameter definitions in :class:`ScipyOdeSimulator`.
+
+        Returns
+        -------
+        A :class:`SimulationResult` object
+        """
         super(ScipyOdeSimulator, self).run(tspan=tspan,
                                            initials=initials,
                                            param_values=param_values)
         n_sims = len(self.param_values)
         trajectories = np.ndarray((n_sims, len(self.tspan),
-=======
-    def run(self, tspan=None, param_values=None, initials=None):
-        """
-        Run a simulation and returns the result (trajectories)
-
-        .. note::
-            ``tspan``, ``param_values`` and ``initials`` values supplied to
-            this method will persist to future :func:`run` calls.
-
-        Parameters
-        ----------
-        tspan
-        param_values
-        initials
-            See parameter definitions in :class:`ScipyOdeSimulator`.
-
-        Returns
-        -------
-        A :class:`SimulationResult` object
-        """
-        if tspan is not None:
-            self.tspan = tspan
-        if self.tspan is None:
-            raise SimulatorException("tspan must be defined before "
-                                     "simulation can run")
-        trajectories = np.ndarray((1, len(self.tspan),
->>>>>>> 8f723534
-                                  len(self._model.species)))
+                              len(self._model.species)))
         for n in range(n_sims):
             if self.integrator == 'lsoda':
                 trajectories[n] = scipy.integrate.odeint(self.func,
