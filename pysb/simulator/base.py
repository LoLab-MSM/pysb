--- conflicted
+++ resolved
@@ -183,6 +183,7 @@
             return self._initials
         # Otherwise, build the list from the model, and any overrides
         # specified in the self._initials dictionary
+        n_sims = 1
         if isinstance(self._initials, dict):
             try:
                 n_sims_initials = len(self._initials.values()[0])
@@ -203,10 +204,12 @@
         y0 = np.full((n_sims_actual, len(self.model.species)), np.nan)
 
         # note that param_vals is a 2D array
-        subs = [dict((p, pv[i]) for i, p in enumerate(self._model.parameters))
-                for pv in self.param_values]
-        if len(subs) == 1 and n_sims_initials > 1:
-            subs = list(itertools.repeat(subs[0], n_sims_initials))
+        # subs = [dict((p, pv[i]) for i, p in enumerate(self._model.parameters))
+        #         for pv in self.param_values]
+        # if len(subs) == 1 and n_sims_initials > 1:
+        #     subs = list(itertools.repeat(subs[0], n_sims_initials))
+        subs = [dict((p, pv[i]) for i, p in
+                    enumerate(self._model.parameters)) for pv in self.param_values]
 
         def _set_initials(initials_source):
             for cp, value_obj in initials_source:
@@ -231,12 +234,7 @@
                             if value_obj in self._model.parameters:
                                 pi = self._model.parameters.index(value_obj)
                                 value = self.param_values[
-<<<<<<< HEAD
                                     sim if n_sims_params > 1 else 0][pi]
-=======
-                                    sim if len(self.param_values) > 1 else
-                                    0][pi]
->>>>>>> ee852294
                             elif value_obj in self._model.expressions:
                                 value = value_obj.expand_expr().evalf(subs=subs[sim])
                         else:
