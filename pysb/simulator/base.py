--- conflicted
+++ resolved
@@ -481,12 +481,7 @@
             self._y = trajectories
 
         self._nsims = len(self._y)
-<<<<<<< HEAD
-        if len(self.tout) != self._nsims:
-
-=======
         if len(self.tout) != self.nsims:
->>>>>>> 0b8a2499
             raise ValueError("Simulator tout should be the same length as "
                              "trajectories")
         for i in range(self.nsims):
