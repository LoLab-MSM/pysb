--- conflicted
+++ resolved
@@ -81,19 +81,11 @@
     @abstractmethod
     def __init__(self, model, tspan=None, initials=None,
                  param_values=None, verbose=False, **kwargs):
-<<<<<<< HEAD
-        # Get or create base PySB logger exists
-        self._logger = get_logger(self.__module__)
-        if verbose:
-            self._logger.setLevel(logging.DEBUG)
-        self._logger.debug('[%s] Simulator created', model.name)
-=======
         # Get or create base a PySB logger for this module and model
         self._logger = get_logger(self.__module__, model=model)
         if verbose:
-            self._logger.setLevel(logging.DEBUG)
+            self._logger.logger.setLevel(logging.DEBUG)
         self._logger.debug('Simulator created')
->>>>>>> 4164f374
         self._model = model
         self.verbose = verbose
         self.tout = None
@@ -129,21 +121,12 @@
                                                  'ComplexPattern' %
                                                  repr(cplx_pat))
                     # if val is a number, convert it to a single-element array
-<<<<<<< HEAD
-                    if not isinstance(val, collections.Iterable):
-                        new_initials[cplx_pat] = np.array([val])
-                    # otherwise, check whether simulator supports multiple 
-                    # initial values
-                    elif len(val) > 1 and not self._supports['multi_initials']:
-                        raise SimulatorException(self.__class__.__name__ + 
-=======
                     if not isinstance(val, collections.Sequence):
                         new_initials[cplx_pat] = np.array([val])
                     # otherwise, check whether simulator supports multiple
                     # initial values
                     elif len(val) > 1 and not self._supports['multi_initials']:
                         raise SimulatorException(self.__class__.__name__ +
->>>>>>> 4164f374
                                         " does not support multiple initial"
                                         " values at this time.")
                 self._initials = new_initials
@@ -155,11 +138,7 @@
                     new_initials = np.resize(new_initials, (1,len(new_initials)))
                 # check whether simulator supports multiple initial values
                 elif not self._supports['multi_initials']:
-<<<<<<< HEAD
-                    raise SimulatorException(self.__class__.__name__ + 
-=======
                     raise SimulatorException(self.__class__.__name__ +
->>>>>>> 4164f374
                                     " does not support multiple initial"
                                     " values at this time.")
                 # make sure number of initials values equals len(model.species)
@@ -181,15 +160,9 @@
         # specified in the self._initials dictionary
         n_sims = 1
         if isinstance(self._initials, dict):
-<<<<<<< HEAD
-            # record the length of the arrays and make 
-            # sure they're all the same.
-            for key,val in self._initials.items():                    
-=======
             # record the length of the arrays and make
             # sure they're all the same.
             for key,val in self._initials.items():
->>>>>>> 4164f374
                 if n_sims == 1:
                     n_sims = len(val)
                 elif len(val) != n_sims:
@@ -216,16 +189,10 @@
                     # (i.e., an override)
                     if y0[sim][si] != 0:
                         continue
-<<<<<<< HEAD
-                    
-                    def _get_value(sim):
-                        if isinstance(value_obj, collections.Iterable) and \
-=======
 
                     def _get_value(sim):
                         if isinstance(value_obj, (collections.Sequence,
                                                   np.ndarray)) and \
->>>>>>> 4164f374
                            isinstance(value_obj[sim], numbers.Number):
                             value = value_obj[sim]
                         elif isinstance(value_obj, Component):
@@ -235,16 +202,10 @@
                             elif value_obj in self._model.expressions:
                                 value = value_obj.expand_expr().evalf(subs=subs[sim])
                         else:
-<<<<<<< HEAD
-                            raise TypeError("Unexpected initial condition value type")
-                        return value
-                        
-=======
                             raise TypeError("Unexpected initial condition "
                                             "value type: %s" % type(value_obj))
                         return value
 
->>>>>>> 4164f374
                     # initials from the model
                     if isinstance(initials_source, np.ndarray):
                         if len(initials_source.shape) == 1:
@@ -261,11 +222,7 @@
                     else:
                          value = _get_value(sim)
                     y0[sim][si] = value
-<<<<<<< HEAD
-                            
-=======
-
->>>>>>> 4164f374
+
         # Process any overrides
         if isinstance(self._initials, dict):
             _set_initials(self._initials.items())
@@ -283,15 +240,9 @@
             n_sims = 1
             if isinstance(self._params, dict):
                 param_values_dict = self._params
-<<<<<<< HEAD
-                # record the length of the arrays and make 
-                # sure they're all the same.
-                for key,val in param_values_dict.items():                    
-=======
                 # record the length of the arrays and make
                 # sure they're all the same.
-                for key,val in param_values_dict.items():
->>>>>>> 4164f374
+                for key, val in param_values_dict.items():
                     if n_sims == 1:
                         n_sims = len(val)
                     elif len(val) != n_sims:
@@ -326,21 +277,12 @@
                     raise IndexError("new_params dictionary has unknown "
                                      "parameter name (%s)" % key)
                 # if val is a number, convert it to a single-element array
-<<<<<<< HEAD
-                if not isinstance(val, collections.Iterable):
-                    new_params[key] = np.array([val])
-                # otherwise, check whether simulator supports multiple 
-                # param_values
-                elif len(val) > 1 and not self._supports['multi_param_values']:
-                    raise SimulatorException(self.__class__.__name__ + 
-=======
                 if not isinstance(val, collections.Sequence):
                     new_params[key] = np.array([val])
                 # otherwise, check whether simulator supports multiple
                 # param_values
                 elif len(val) > 1 and not self._supports['multi_param_values']:
                     raise SimulatorException(self.__class__.__name__ +
->>>>>>> 4164f374
                                     " does not support multiple parameter"
                                     " values at this time.")
                     # NOTE: Strings are iterables, so they fall here
@@ -354,11 +296,7 @@
                 new_params = np.resize(new_params, (1,len(new_params)))
             # check whether simulator supports multiple parameter values
             elif not self._supports['multi_param_values']:
-<<<<<<< HEAD
-                raise SimulatorException(self.__class__.__name__ + 
-=======
                 raise SimulatorException(self.__class__.__name__ +
->>>>>>> 4164f374
                                 " does not support multiple parameter"
                                 " values at this time.")
             # make sure number of param values equals len(model.parameters)
@@ -373,11 +311,7 @@
 
         Implementations should return a :class:`.SimulationResult` object.
         """
-<<<<<<< HEAD
-        self._logger.info('[%s] Simulation(s) started', self._model.name)
-=======
         self._logger.info('Simulation(s) started')
->>>>>>> 4164f374
         if tspan is not None:
             self.tspan = tspan
         if self.tspan is None:
@@ -387,24 +321,14 @@
             self.param_values = param_values
         if initials is not None:
             self.initials = initials
-<<<<<<< HEAD
-        # If only one set of param_values, run all simulations 
-=======
         # If only one set of param_values, run all simulations
->>>>>>> 4164f374
         # with the same parameters
         if len(self.param_values) == 1:
             self.param_values = np.repeat(self.param_values,
                                           len(self.initials),
-<<<<<<< HEAD
-                                          axis=0)        
-        # If only one set of initials, run all simulations 
-        # with the same initial conditions   
-=======
                                           axis=0)
         # If only one set of initials, run all simulations
         # with the same initial conditions
->>>>>>> 4164f374
         if len(self.initials) == 1:
             self.initials = np.repeat(self.initials,
                                       len(self.param_values),
@@ -414,11 +338,7 @@
             raise SimulatorException(
                     "'param_values' and 'initials' must be equal lengths.\n"
                     "len(param_values): %d\n"
-<<<<<<< HEAD
-                    "len(initials): %d" % 
-=======
                     "len(initials): %d" %
->>>>>>> 4164f374
                     (len(self.param_values), len(self.initials)))
         elif len(self.param_values.shape) != 2 or \
                 self.param_values.shape[1] != len(self._model.parameters):
@@ -434,11 +354,7 @@
                     "len(model.species).\n"
                     "initials.shape: " + str(self.initials.shape) +
                     "\nlen(model.species): %d" % len(self._model.species))
-<<<<<<< HEAD
-            # NOTE: Not sure if the check on 'initials' should be here or not. 
-=======
             # NOTE: Not sure if the check on 'initials' should be here or not.
->>>>>>> 4164f374
             # Network-free simulators don't have species, but we will want to
             # allow users to supply initials. Right now, that will raise an
             # exception. Need to think about this. --LAH
@@ -472,11 +388,7 @@
         A set of species trajectories from a simulation. Should either be a
         list of 2D numpy arrays or a single 3D numpy array.
     squeeze : bool, optional (default: True)
-<<<<<<< HEAD
-        Return trajectories as a 2D array, rather than a 3d array, if only 
-=======
         Return trajectories as a 2D array, rather than a 3d array, if only
->>>>>>> 4164f374
         a single simulation was performed.
 
     Examples
@@ -547,12 +459,7 @@
     13.333333  0.000002    4.999927
     """
     def __init__(self, simulator, tout, trajectories, squeeze=True):
-<<<<<<< HEAD
-        simulator._logger.debug('[%s] SimulationResult constructor started',
-                                simulator._model.name)
-=======
         simulator._logger.debug('SimulationResult constructor started')
->>>>>>> 4164f374
         self.squeeze = squeeze
         self.tout = tout
         self._yfull = None
@@ -572,15 +479,9 @@
                 raise ValueError("trajectories should be a 3D array or a list "
                                  "of 2D arrays")
             self._y = trajectories
-<<<<<<< HEAD
-        
-        self._nsims = len(self._y)
-        if len(self.tout) != self._nsims:
-=======
 
         self._nsims = len(self._y)
         if len(self.tout) != self.nsims:
->>>>>>> 4164f374
             raise ValueError("Simulator tout should be the same length as "
                              "trajectories")
         for i in range(self._nsims):
@@ -631,12 +532,7 @@
                 func = sympy.lambdify(obs_names, expr_subs, "numpy")
                 self._yexpr_view[n][:, i] = func(**obs_dict)
 
-<<<<<<< HEAD
-        simulator._logger.debug('[%s] SimulationResult constructor finished',
-                                simulator._model.name)
-=======
         simulator._logger.debug('SimulationResult constructor finished')
->>>>>>> 4164f374
 
     def _squeeze_output(self, trajectories):
         """
