--- conflicted
+++ resolved
@@ -132,10 +132,6 @@
                                                  repr(cplx_pat))
                     # if val is a number, convert it to a single-element array
                     if not isinstance(val, (collections.Sequence, np.ndarray)):
-<<<<<<< HEAD
-=======
-
->>>>>>> caa7c074
                         new_initials[cplx_pat] = np.array([val])
                     # otherwise, check whether simulator supports multiple
                     # initial values
