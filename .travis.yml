language: python
sudo: required
dist: trusty
python:
- '2.7'
- '3.5'
addons:
    apt:
        sources:
            - avsm
        packages:
            - ocaml-nox
            - opam
before_install:
- wget http://repo.continuum.io/miniconda/Miniconda3-latest-Linux-x86_64.sh
    -O miniconda.sh
- chmod +x miniconda.sh
- bash miniconda.sh -b -p $HOME/miniconda
- export PATH="$HOME/miniconda/bin:$PATH"
- conda update --yes conda
- conda install --yes python="$TRAVIS_PYTHON_VERSION" numpy scipy matplotlib sympy networkx
    nose h5py pexpect pandas
- pip install -i https://pypi.binstar.org/pypi/simple pygraphviz==1.3rc1
- pip install python-coveralls
<<<<<<< HEAD
- pip install py2cytoscape
- pip install pillow
- python scripts/install_bng.py /tmp/BioNetGen
- export BNGPATH=/tmp/BioNetGen
=======
- wget "http://www.csb.pitt.edu/Faculty/Faeder/?smd_process_download=1&download_id=142"
    -O BioNetGen-2.2.6-stable.tar.gz
- tar xzf BioNetGen-2.2.6-stable.tar.gz
- export BNGPATH=`pwd`/BioNetGen-2.2.6-stable
>>>>>>> c9fe0261
# First install ocamlfind via opam (needed to build KaSim/KaSa)
- opam init -a git://github.com/ocaml/opam-repository && eval $(opam config env)
- opam install ocamlfind --yes
# Install KaSim/KaSa
- git clone https://github.com/Kappa-Dev/KaSim.git
- cd KaSim
- git checkout f87eada
- make all
- export KAPPAPATH=`pwd`
- cd ../
install:
  python setup.py build --build-lib=build/lib
script:
  nosetests build/lib/pysb --with-coverage --cover-inclusive
  --cover-package=build/lib/pysb -a '!gpu'
after_success:
  coveralls<|MERGE_RESOLUTION|>--- conflicted
+++ resolved
@@ -22,17 +22,10 @@
     nose h5py pexpect pandas
 - pip install -i https://pypi.binstar.org/pypi/simple pygraphviz==1.3rc1
 - pip install python-coveralls
-<<<<<<< HEAD
-- pip install py2cytoscape
-- pip install pillow
-- python scripts/install_bng.py /tmp/BioNetGen
-- export BNGPATH=/tmp/BioNetGen
-=======
 - wget "http://www.csb.pitt.edu/Faculty/Faeder/?smd_process_download=1&download_id=142"
     -O BioNetGen-2.2.6-stable.tar.gz
 - tar xzf BioNetGen-2.2.6-stable.tar.gz
 - export BNGPATH=`pwd`/BioNetGen-2.2.6-stable
->>>>>>> c9fe0261
 # First install ocamlfind via opam (needed to build KaSim/KaSa)
 - opam init -a git://github.com/ocaml/opam-repository && eval $(opam config env)
 - opam install ocamlfind --yes
