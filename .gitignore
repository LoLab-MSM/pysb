*~
.DS_Store
*.swp
*.pyc
parser.out
bng_files/*
build/*
dist/*
doc/_build
MANIFEST
RELEASE-VERSION
.idea
<<<<<<< HEAD
*.aux
*.d
*.dvi
*.log
=======
*.dylib
*.so.*
>>>>>>> 80b10bd0
<|MERGE_RESOLUTION|>--- conflicted
+++ resolved
@@ -10,12 +10,9 @@
 MANIFEST
 RELEASE-VERSION
 .idea
-<<<<<<< HEAD
 *.aux
 *.d
 *.dvi
 *.log
-=======
 *.dylib
-*.so.*
->>>>>>> 80b10bd0
+*.so.*